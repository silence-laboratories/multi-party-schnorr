--- conflicted
+++ resolved
@@ -146,7 +146,6 @@
     let mut rng = rand::thread_rng();
     let root_chain_code: [u8; 32] = random::<[u8; 32]>();
     let private_key = G::Scalar::random(&mut rng);
-<<<<<<< HEAD
     let shares = schnorr_split_private_key::<G, _>(
         &private_key,
         T as u8,
@@ -154,9 +153,7 @@
         root_chain_code,
         &mut rng,
     );
-=======
-    let shares = schnorr_split_private_key::<G, _>(&private_key, T as u8, N as u8, &mut rng);
->>>>>>> 7c4e0b6c
+
     let parties = setup_refresh(shares.unwrap(), &mut rng).unwrap();
 
     let (actors, msgs): (Vec<_>, Vec<_>) = run_round(parties, ()).into_iter().unzip();
