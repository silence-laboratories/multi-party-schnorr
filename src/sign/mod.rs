--- conflicted
+++ resolved
@@ -4,17 +4,10 @@
 /// Messages used in the signing protocol
 pub mod messages;
 
-<<<<<<< HEAD
-mod rounds;
-use std::collections::HashSet;
-
-pub use rounds::*;
-=======
 mod shared_rounds;
 use std::collections::HashSet;
 
 pub use shared_rounds::*;
->>>>>>> 63a2a891
 
 /// Taproot signing protocol
 #[cfg(any(feature = "taproot", test))]
