--- conflicted
+++ resolved
@@ -101,17 +101,10 @@
         .collect::<Vec<_>>();
 
     let (parties, msgs): (Vec<_>, Vec<_>) = run_round(parties, ()).into_iter().unzip();
-    let (parties, msgs): (Vec<_>, Vec<_>) =
-        run_round(parties, (msgs, msg.into())).into_iter().unzip();
+    let (parties, msgs): (Vec<_>, Vec<_>) = run_round(parties, msgs).into_iter().unzip();
     let ready_parties = run_round(parties, msgs);
-
-<<<<<<< HEAD
-=======
-    // Signature phase
->>>>>>> 63a2a891
     let (parties, partial_sigs): (Vec<_>, Vec<_>) =
         run_round(ready_parties, msg.into()).into_iter().unzip();
-
     let (signatures, _complete_msg): (Vec<_>, Vec<_>) =
         run_round(parties, partial_sigs).into_iter().unzip();
 
