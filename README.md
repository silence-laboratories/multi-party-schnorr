--- conflicted
+++ resolved
@@ -55,17 +55,7 @@
 ## Implementation Details
 
 - This library provides Distributed Key Generation generic over any elliptic curve group that implements the `Group` trait from the `elliptic-curve` crate.
-<<<<<<< HEAD
-  We currently support threshold Schnorr signing with random nonce over curve25519 and Bitcoin Taproot Schnorr over the secp256k1 curve.
-
-
-
-
-
-
-=======
 - We currently support threshold Schnorr signing with random nonce over curve25519 and Bitcoin Taproot Schnorr over the secp256k1 curve.
->>>>>>> f22db8fa
 
 **Not in scope**:
 - This library contains only the cryptographic protocol and does not provide any networking functions.
